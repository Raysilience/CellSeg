--- conflicted
+++ resolved
@@ -51,27 +51,6 @@
 def main():
     parser = argparse.ArgumentParser("Baseline for Microscopy image segmentation")
     # Dataset parameters
-<<<<<<< HEAD
-    parser.add_argument('--data_path', default='/root/CellSeg/data/Train_Pre_3class/', type=str,
-                        help='training data path; subfolders: images, labels')
-    parser.add_argument('--work_dir', default='/root/CellSeg/work_dir',
-                        help='path where to save models and logs')
-    parser.add_argument('--seed', default=2022, type=int)
-    parser.add_argument('--resume', default=False,
-                        help='resume from checkpoint')
-    parser.add_argument('--num_workers', default=12, type=int)
-
-    # Model parameters
-    parser.add_argument('--model_name', default='swinunetr', help='select mode: unet, unetr, swinunetr')
-    parser.add_argument('--num_class', default=3, type=int, help='segmentation classes')
-    parser.add_argument('--input_size', default=256, type=int, help='segmentation classes')
-    # Training parameters
-    parser.add_argument('--batch_size', default=32, type=int, help='Batch size per GPU')
-    parser.add_argument('--max_epochs', default=2000, type=int)
-    parser.add_argument('--val_interval', default=2, type=int) 
-    parser.add_argument('--epoch_tolerance', default=100, type=int)
-    parser.add_argument('--initial_lr', type=float, default=6e-4, help='learning rate')
-=======
     parser.add_argument(
         "--data_path",
         default="./data/Train_Pre_3class/",
@@ -99,7 +78,6 @@
     parser.add_argument("--val_interval", default=2, type=int)
     parser.add_argument("--epoch_tolerance", default=100, type=int)
     parser.add_argument("--initial_lr", type=float, default=6e-4, help="learning rate")
->>>>>>> a06479b9
 
     args = parser.parse_args()
 
@@ -161,10 +139,6 @@
             RandAdjustContrastd(keys=["img"], prob=0.25, gamma=(1, 2)),
             RandGaussianSmoothd(keys=["img"], prob=0.25, sigma_x=(1, 2)),
             RandHistogramShiftd(keys=["img"], prob=0.25, num_control_points=3),
-<<<<<<< HEAD
-            RandZoomd(keys=["img", "label"], prob=0.15, min_zoom=0.8, max_zoom=1.5, mode=['area', 'nearest']),
-            EnsureTyped(keys=["img", "label"], dtype=torch.float),
-=======
             RandZoomd(
                 keys=["img", "label"],
                 prob=0.15,
@@ -173,7 +147,6 @@
                 mode=["area", "nearest"],
             ),
             EnsureTyped(keys=["img", "label"]),
->>>>>>> a06479b9
         ]
     )
 
@@ -212,7 +185,7 @@
     )
     # create a validation data loader
     val_ds = monai.data.Dataset(data=val_files, transform=val_transforms)
-    val_loader = DataLoader(val_ds, batch_size=1, shuffle=False, num_workers=args.num_workers)
+    val_loader = DataLoader(val_ds, batch_size=1, shuffle=False, num_workers=1)
 
     dice_metric = DiceMetric(
         include_background=False, reduction="mean", get_not_nans=False
